#!/bin/bash

if [[ $# -lt 1 ]]; then
    echo ""
    echo "  Missing arguments, exiting"
    echo "  tacl --help <admin,data> for help"
    echo "  tacl --guide <admin,data> for a longer explanation"
    echo ""
    exit 1
fi

pnum_from_uname() {
    echo $1 | sed 's/p\(.*\)-\(.*\)/p\1/g'
}

collect_credentials() {
    read -p 'User > ' USERNAME
    read -s -p 'Password > ' PASSWORD; echo
    read -p 'OTP > ' OTP
}

exit_if_is_directory() {
    if [[ -d $1 ]]; then
        echo 'Input data is a directory'
        echo 'This method handles files only'
        exit 1
    fi
}

optionally_append_extension_to_file() {
    if [[ $1 == 'none' ]]; then
        dest_file=$2.$3
    else
        dest_file=$2
    fi
}

do_file_upload() {
    exit_if_is_directory $INPUT_DATA
    if [[ ! -z $UPLOAD_ID ]]; then
        tacl_data --tsd_api_key --env $API_ENV --pnum $PNUM --group $GROUP \
            --post $POST --data $INPUT_DATA \
            --user_name $USERNAME --password $PASSWORD --otp $OTP \
            --upload-id $UPLOAD_ID
        exit 0
    else
        tacl_data --tsd_api_key --env $API_ENV --pnum $PNUM --group $GROUP \
            --post $POST --data $INPUT_DATA \
            --user_name $USERNAME --password $PASSWORD --otp $OTP
        exit 0
    fi
}

import_data() {
    while [[ $# -gt 0 ]]; do
        case $1 in
            --env)       shift; API_ENV=$1; shift ;;
            --pre)       shift; PRE=$1; shift ;;
            --post)      shift; POST=$1; shift ;;
            --data)      shift; INPUT_DATA=$1; shift ;;
            --import)    shift; INPUT_DATA=$1; shift ;;
            --recipient) shift; RECIPIENT=$1; shift ;;
            --group)     shift; GROUP=$1; shift ;;
            --upload-id) shift; UPLOAD_ID=$1; shift ;;
            *)           shift ;;
        esac
    done

    if [[ $POST == '' ]]; then
        POST='none'
    fi

    if [[ $API_ENV == '' ]]; then
        API_ENV='prod'
    fi

    PNUM=$(pnum_from_uname $USERNAME)

    if [[ $GROUP == '' ]]; then
        GROUP="$PNUM-member-group"
    fi

    # Files
    # -----

    if [[ $PRE == '' ]]; then
        do_file_upload
    elif [[ $PRE == 'compress' ]]; then
        echo 'data import with compression'
        exit_if_is_directory $INPUT_DATA
        optionally_append_extension_to_file $POST $INPUT_DATA 'gz'
        gzip -9 < $INPUT_DATA |
        tacl_data --tsd_api_key \
            --env $API_ENV --pnum $PNUM --group $GROUP \
            --post $POST --data $dest_file \
            --user_name $USERNAME --password $PASSWORD --otp $OTP -
        exit 0
    elif [[ $PRE == 'encrypt' ]]; then
        echo 'data import with encryption'
        exit_if_is_directory $INPUT_DATA
        optionally_append_extension_to_file $POST $INPUT_DATA 'aes'
        PW=$(openssl rand -base64 10)
        ENCPW=$(echo $PW | gpg -r $RECIPIENT --encrypt | openssl base64 -A)
        openssl enc -aes-256-cbc -in $INPUT_DATA -a -pass file:<( echo $PW ) |
        tacl_data --tsd_api_key \
            --encryptedpw $ENCPW --env $API_ENV --pnum $PNUM --group $GROUP \
            --post $POST --data $dest_file \
            --user_name $USERNAME --password $PASSWORD --otp $OTP -
        exit 0
    elif [[ $PRE == *"compress"* ]] && [[ $PRE == *"encrypt"* ]]; then
        echo 'data import with compression and encryption'
        exit_if_is_directory $INPUT_DATA
        optionally_append_extension_to_file $POST $INPUT_DATA 'gz.aes'
        PW=$(openssl rand -base64 10)
        ENCPW=$(echo $PW | gpg -r $RECIPIENT --encrypt | openssl base64 -A)
        gzip -9 < $INPUT_DATA |
        openssl enc -aes-256-cbc -in $INPUT_DATA -a -pass file:<( echo $PW ) |
        tacl_data --tsd_api_key \
            --encryptedpw $ENCPW --env $API_ENV --pnum $PNUM --group $GROUP \
            --post $POST --data $dest_file \
            --user_name $USERNAME --password $PASSWORD --otp $OTP -
        exit 0

    # Directories
    # -----------

    elif [[ $PRE == 'archive' ]]; then
        echo 'data import with tar'
        optionally_append_extension_to_file $POST $INPUT_DATA 'tar'
        tar -cf - $INPUT_DATA |
        tacl_data --tsd_api_key \
            --env $API_ENV --pnum $PNUM --group $GROUP \
            --post $POST --data $dest_file \
            --user_name $USERNAME --password $PASSWORD --otp $OTP -
        exit 0
    elif [[ $PRE == *"archive"* ]] && [[ $PRE == *"compress"* ]] && [[ $PRE == *"encrypt"* ]]; then
        echo 'data import with tar, compress, and encrypt'
        optionally_append_extension_to_file $POST $INPUT_DATA 'tar.gz.aes'
        PW=$(openssl rand -base64 10)
        ENCPW=$(echo $PW | gpg -r $RECIPIENT --encrypt | openssl base64 -A)
        tar -cf - $INPUT_DATA |
        gzip -9 |
        openssl enc -aes-256-cbc -a -pass file:<( echo $PW ) |
        tacl_data --tsd_api_key \
            --encryptedpw $ENCPW \
            --env $API_ENV --pnum $PNUM --group $GROUP \
            --post $POST --data $dest_file \
            --user_name $USERNAME --password $PASSWORD --otp $OTP -
        exit 0
    elif [[ $PRE == *"archive"* ]] && [[ $PRE == *"encrypt"* ]]; then
        echo 'data import with tar and encrypt'
        optionally_append_extension_to_file $POST $INPUT_DATA 'tar.aes'
        PW=$(openssl rand -base64 10)
        ENCPW=$(echo $PW | gpg -r $RECIPIENT --encrypt | openssl base64 -A)
        tar -cf - $INPUT_DATA |
        openssl enc -aes-256-cbc -a -pass file:<( echo $PW ) |
        tacl_data --tsd_api_key \
            --encryptedpw $ENCPW \
            --env $API_ENV --pnum $PNUM --group $GROUP \
            --post $POST --data $dest_file \
            --user_name $USERNAME --password $PASSWORD --otp $OTP -
        exit 0
    elif [[ $PRE == *"archive"* ]] && [[ $PRE == *"compress"* ]]; then
        echo 'data import with tar and gzip'
        optionally_append_extension_to_file $POST $INPUT_DATA 'tar.gz'
        tar -cf - $INPUT_DATA | gzip -9 |
        tacl_data --tsd_api_key \
            --env $API_ENV --pnum $PNUM --group $GROUP \
            --post $POST --data $dest_file \
            --user_name $USERNAME --password $PASSWORD --otp $OTP -
        exit 0
    fi
}

export_data() {
    while [[ $# -gt 0 ]]; do
        case $1 in
            --env)          shift; API_ENV=$1; shift ;;
            --export-list)  shift; SHOW="true"; ;;
            --export)       shift; FILENAME=$1; shift ;;
            --download-id)  shift; ETAG=$1; shift ;;
            *)              shift ;;
        esac
    done

    if [[ $API_ENV == '' ]]; then
        API_ENV='prod'
    fi

    PNUM=$(pnum_from_uname $USERNAME)

    if [[ $SHOW == "true" ]]; then
        tacl_data --tsd_api_key --env $API_ENV --pnum $PNUM --show \
            --user_name $USERNAME --password $PASSWORD --otp $OTP
        exit 0
    else
<<<<<<< HEAD
        tacl_data --tsd_api_key --env $API_ENV --pnum $PNUM --export $FILENAME \
            --user_name $USERNAME --password $PASSWORD --otp $OTP
        exit 0
=======
        if [[ ! -z $ETAG  ]]; then
            tacl_data --tsd_api_key --env $API_ENV --pnum $PNUM --export $FILENAME \
                --user_name $USERNAME --password $PASSWORD --otp $OTP --download-id $ETAG
        else
            tacl_data --tsd_api_key --env $API_ENV --pnum $PNUM --export $FILENAME \
                --user_name $USERNAME --password $PASSWORD --otp $OTP
            exit 0
        fi
>>>>>>> 8d5afb39
    fi
    exit 0
}

manage_resumables() {
    while [[ $# -gt 0 ]]; do
        case $1 in
            --env)                  shift; API_ENV=$1; shift ;;
            --resume-list)          shift; LISTALL="true"; ;;
            --resume-delete)        shift; RDEL=$1; shift ;;
            --resume-delete-all)    shift; RDELALL="true"; shift ;;
            --upload-id)            shift; UPLOAD_ID=$1; shift ;;
            *)                      shift ;;
        esac
    done

    if [[ $API_ENV == '' ]]; then
        API_ENV='prod'
    fi

    PNUM=$(pnum_from_uname $USERNAME)

    if [[ $LISTALL == "true" ]]; then
        tacl_data --tsd_api_key --env $API_ENV --pnum $PNUM \
            --user_name $USERNAME --password $PASSWORD --otp $OTP \
            --resume-list
        exit 0
    elif [[ ! -z $RDEL ]]; then
        tacl_data --tsd_api_key --env $API_ENV --pnum $PNUM \
            --user_name $USERNAME --password $PASSWORD --otp $OTP \
            --resume-delete $RDEL --upload-id $UPLOAD_ID
        exit 0
    elif [[ $RDELALL == "true" ]]; then
        tacl_data --tsd_api_key --env $API_ENV --pnum $PNUM \
            --user_name $USERNAME --password $PASSWORD --otp $OTP \
            --resume-delete-all
        exit 0
    fi
}

if [[ $1 =~ ^('--help'|'--guide'|'--show_config'|'--del_config') ]]; then
    if [[ $2 == 'admin' ]]; then
        tacl_admin $1
        exit 0
    elif [[ $2 == 'data' ]]; then
        tacl_data $1
        exit 0
    else
        tacl_admin $@
        exit 0
    fi
fi

args=("$@")
for i in ${args[*]}; do
    if [[ $i == '--register' ]]; then
        tacl_admin --register_tsd_2fa
        exit 0
    elif [[ $i =~ ^('--signup'|'--confirm'|'--getapikey'|'--delapikey'|'--pwreset') ]]; then
        tacl_admin $@
        exit 0
    elif [[ $i =~ ^('--data'|'--import') ]]; then
        collect_credentials
        import_data $@
        exit 0
    elif [[ $i =~ ^('--export-list'|'--export') ]]; then
        collect_credentials
        export_data $@
        exit 0
    elif [[ $i =~ ^('--resume-list'|'--resume-delete'|'--resume-delete-all') ]]; then
        collect_credentials
        manage_resumables $@
        exit 0
    fi
done<|MERGE_RESOLUTION|>--- conflicted
+++ resolved
@@ -194,11 +194,9 @@
             --user_name $USERNAME --password $PASSWORD --otp $OTP
         exit 0
     else
-<<<<<<< HEAD
         tacl_data --tsd_api_key --env $API_ENV --pnum $PNUM --export $FILENAME \
             --user_name $USERNAME --password $PASSWORD --otp $OTP
         exit 0
-=======
         if [[ ! -z $ETAG  ]]; then
             tacl_data --tsd_api_key --env $API_ENV --pnum $PNUM --export $FILENAME \
                 --user_name $USERNAME --password $PASSWORD --otp $OTP --download-id $ETAG
@@ -207,7 +205,6 @@
                 --user_name $USERNAME --password $PASSWORD --otp $OTP
             exit 0
         fi
->>>>>>> 8d5afb39
     fi
     exit 0
 }
