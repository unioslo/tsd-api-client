
"""TSD File API client."""

import os
import json
import hashlib

import requests
import humanfriendly
from progress.bar import Bar

from config import ENV


def _init_progress_bar(current_chunk, chunksize, filename):
    # this is an approximation, better than nothing
    fsize = os.stat(filename).st_size
    num_chunks = fsize / chunksize
    return Bar('Progress', index=current_chunk, max=num_chunks, suffix='%(percent)d%%')


def _init_export_progress_bar(current_file_size, total_file_size, chunksize):
    if current_file_size is not None:
        if chunksize < current_file_size:
            index = current_file_size/chunksize
            _max = total_file_size/chunksize
        else:
            chunksize = current_file_size
            index = current_file_size/chunksize
            _max = total_file_size/chunksize
    else:
        if chunksize > total_file_size:
            index = 0
            chunksize = total_file_size
            _max = total_file_size/chunksize
        else:
            index = 0
            _max = total_file_size/chunksize
    return Bar('Progress', index=index, max=_max, suffix='%(percent)d%%')


def format_filename(filename):
    return os.path.basename(filename)


def lazy_reader(filename, chunksize, previous_offset=None,
                next_offset=None, verify=None, server_chunk_md5=None,
                with_progress=False):
    with open(filename, 'rb+') as f:
        if verify:
            f.seek(previous_offset)
            last_chunk_size = next_offset - previous_offset
            last_chunk_data = f.read(last_chunk_size)
            md5 = hashlib.md5(last_chunk_data)
            try:
                assert md5.hexdigest() == server_chunk_md5
            except AssertionError:
                raise Exception('cannot resume upload - client/server chunks do not match')
        if next_offset:
            f.seek(next_offset)
        if with_progress:
            bar = _init_progress_bar(1, chunksize, filename)
        while True:
            if with_progress:
                bar.next()
            data = f.read(chunksize)
            if not data:
                if with_progress:
                    bar.finish()
                break
            else:
                yield data


def lazy_stdin_handler(fileinput, chunksize):
    while True:
        chunk = fileinput.read(chunksize)
        if not chunk:
            break
        else:
            yield chunk


def streamfile(env, pnum, filename, token,
               chunksize=4096, custom_headers=None,
               group=None):
    """
    Idempotent, lazy data upload from files.

    Parameters
    ----------
    env: str - 'test' or 'prod'
    pnum: str - project number
    filename: path to file
    token: JWT
    chunksize: bytes to read per chunk
    custom_headers: header controlling API data processing
    group: name of file group which should own upload

    Returns
    -------
    requests.response

    """
    if not group:
        url = '%s/%s/files/stream' % (ENV[env], pnum)
    elif group:
        url = '%s/%s/files/stream?group=%s' % (ENV[env], pnum, group)
    headers = {'Authorization': 'Bearer ' + token,
               'Filename': format_filename(filename)}
    if custom_headers is not None:
        new_headers = headers.copy()
        new_headers.update(custom_headers)
    else:
        new_headers = headers
    resp = requests.put(url, data=lazy_reader(filename, chunksize, with_progress=True),
                        headers=new_headers)
    return resp


def streamstdin(env, pnum, fileinput, filename, token,
                chunksize=4096, custom_headers=None,
                group=None):
    """
    Idempotent, lazy data upload from stdin.

    Parameters
    ----------
    env: str - 'test' or 'prod'
    pnum: str - project number
    filename: path to file
    token: JWT
    chunksize: bytes to read per chunk
    custom_headers: header controlling API data processing
    group: name of file group which should own upload

    Returns
    -------
    requests.response

    """
    if not group:
        url = '%s/%s/files/stream' % (ENV[env], pnum)
    elif group:
        url = '%s/%s/files/stream?group=%s' % (ENV[env], pnum, group)
    headers = {'Authorization': 'Bearer ' + token,
               'Filename': format_filename(filename)}
    if custom_headers is not None:
        new_headers = headers.copy()
        new_headers.update(custom_headers)
    else:
        new_headers = headers
    print 'PUT: %s' % url
    resp = requests.put(url, data=lazy_stdin_handler(fileinput, chunksize),
                         headers=new_headers)
    return resp


def print_export_list(data):
    colnames = ['Filename', 'Modified', 'Size', 'Exportable']
    values = []
    for entry in data['files']:
        size = humanfriendly.format_size(entry['size'])
        row = [entry['filename'], entry['modified_date'], size, entry['exportable']]
        values.append(row)
    print humanfriendly.tables.format_pretty_table(values, colnames)



def export_list(env, pnum, token):
    """
    Get the list of files available for export.

    Parameters
    ----------
    env: str - 'test' or 'prod'
    pnum: str - project number
    token: JWT

    Returns
    -------
    str

    """
    url = '%s/%s/files/export' % (ENV[env], pnum)
    headers = {'Authorization': 'Bearer ' + token}
    resp = requests.get(url, headers=headers)
    data = json.loads(resp.text)
    return data


def export_get(env, pnum, filename, token, chunksize=4096,
               etag=None, dev_url=None):
    """
    Download a file to the current directory.

    Parameters
    ----------
    env: str - 'test' or 'prod'
    pnum: str - project number
    filename: str
    token: JWT
    chunksize: bytes per iteration
    etag: str
    dev_url: development url

    Returns
    -------
    str

    """
    filemode = 'wb'
    current_file_size = None
    headers = {'Authorization': 'Bearer ' + token}
    if etag:
        filemode = 'ab'
        if os.path.lexists(filename):
            current_file_size = os.stat(filename).st_size
            headers['Range'] = 'bytes=%d-' % current_file_size
        else:
            headers['Range'] = 'bytes=0-'
    if dev_url:
        url = dev_url
    else:
        url = '%s/%s/files/export/%s' % (ENV[env], pnum, filename)
    resp = requests.head(url, headers=headers)
    download_id = resp.headers['Etag']
    total_file_size = int(resp.headers['Content-Length'])
    print 'Download id: %s' % download_id
    bar = _init_export_progress_bar(current_file_size, total_file_size, chunksize)
    with requests.get(url, headers=headers, stream=True) as r:
        with open(filename, filemode) as f:
            for chunk in r.iter_content(chunk_size=chunksize):
                if chunk:
                    f.write(chunk)
                    bar.next()
            bar.next()
    bar.finish()
    return filename


def _resumable_url(env, pnum, filename, dev_url=None):
    if not dev_url:
        url = '%s/%s/files/stream/%s' % (ENV[env], pnum, filename)
    else:
        url = dev_url
    return url


<<<<<<< HEAD
def _init_progress_bar(current_chunk, chunksize, filename):
    # this is an approximation, better than nothing
    fsize = os.stat(filename).st_size
    num_chunks = fsize / chunksize
    return Bar('Progress', index=current_chunk, max=num_chunks, suffix='%(percent)d%%')


=======
>>>>>>> 8d5afb39
def resumables_cmp(a, b):
    a = a['next_offset']
    b = b['next_offset']
    if a < b:
        return 1
    elif a < b:
        return -1
    else:
        return -1


def print_resumables_list(data, filename=None, upload_id=None):
    if filename and upload_id:
        pass # not implemented
    else:
        the_list = data['resumables']
        the_list.sort(resumables_cmp)
        colnames =['Upload ID', 'Server-side data size', 'Filename']
        values = []
        for r in the_list:
            mb = humanfriendly.format_size(r['next_offset'])
            row = [r['id'], mb, r['filename']]
            values.append(row)
        print humanfriendly.tables.format_pretty_table(values, colnames)


def get_resumable(env, pnum, token, filename=None, upload_id=None, dev_url=None):
    """
    List uploads which can be resumed.

    Parameters
    ----------
    env: str - 'test' or 'prod'
    pnum: str - project number
    token: JWT

    Returns
    -------
    dict, {filename, chunk_size, max_chunk, id}

    """
    if not dev_url:
        if filename:
            url = '%s/%s/files/resumables/%s' % (ENV[env], pnum, filename)
        else:
            url = '%s/%s/files/resumables' % (ENV[env], pnum)
    else:
        url = dev_url
    if upload_id:
        url = '%s?id=%s' % (url, upload_id)
    headers = {'Authorization': 'Bearer ' + token}
    resp = requests.get(url, headers=headers)
    data = json.loads(resp.text)
    return data


def initiate_resumable(env, pnum, filename, token, chunksize=None,
                       new=None, group=None, verify=False, upload_id=None,
                       dev_url=None, stop_at=None):
    """
    Performs a resumable upload, either by resuming a broken one,
    or by starting a new one.

    Parameters
    ----------
    env: str- 'test' or 'prod'
    pnum: str - project numnber
    filename: str
    token: str, JWT
    chunksize: int, user specified chunkszie in bytes
    new: boolean, flag to enable resume
    group: str, group owner after upload
    verify: boolean, verify md5 chunk integrity before resume
    upload_id: str
    dev_url: str, pass a complete url (useful for development)
    stop_at: int, chunk number at which to stop upload (useful for development)

    Returns
    -------
    dict

    """
    to_resume = False
    if not new:
        if not upload_id:
            data = get_resumable(env, pnum, token, filename, upload_id, dev_url)
        else:
            data = get_resumable(env, pnum, token, filename, upload_id, dev_url)
        if not data['id']:
            pass
        else:
            to_resume = data
    if dev_url:
            dev_url = dev_url.replace('resumables', 'stream')
    if to_resume:
        try:
            return continue_resumable(env, pnum, filename, token,
                                      to_resume, group, verify, dev_url)
        except Exception as e:
            print e.message
            return
    else:
        return start_resumable(env, pnum, filename, token, chunksize,
                               group, dev_url, stop_at)


def _complete_resumable(filename, token, url, bar):
    headers = {'Authorization': 'Bearer ' + token}
    resp = requests.patch(url, headers=headers)
    bar.finish()
    return json.loads(resp.text)


def start_resumable(env, pnum, filename, token, chunksize,
                    group=None, dev_url=None, stop_at=None):
    """
    Start a new resumable upload, reding a file, chunk-by-chunk
    and performaing a PATCH request per chunk.

    Parameters
    ----------
    env: str, 'test' or 'prod'
    pnum: str, project number
    filename: str, filename
    token: str, JWT
    chunksize: int, number of bytes to read and send per request
    group: str, group which should own the file
    dev_url: str, pass a complete url (useful for development)
    stop_at: int, chunk number at which to stop upload (useful for development)

    Returns
    -------
    dict

    """
    url = _resumable_url(env, pnum, filename, dev_url)
    headers = {'Authorization': 'Bearer ' + token}
    chunk_num = 1
    for chunk in lazy_reader(filename, chunksize):
        if chunk_num == 1:
            parmaterised_url = '%s?chunk=%s' % (url, str(chunk_num))
        else:
            parmaterised_url = '%s?chunk=%s&id=%s' % (url, str(chunk_num), upload_id)
        resp = requests.patch(parmaterised_url, data=chunk, headers=headers)
        data = json.loads(resp.text)
        if chunk_num == 1:
            upload_id = data['id']
            print 'Upload id: %s' % upload_id
            bar = _init_progress_bar(chunk_num, chunksize, filename)
        bar.next()
        if stop_at:
            if chunk_num == stop_at:
                print 'stopping at chunk %d' % chunk_num
                return data
        chunk_num += 1
    resumable = data
    if not group:
        group = '%s-member-group' % pnum
    parmaterised_url = '%s?chunk=%s&id=%s&group=%s' % (url, 'end', upload_id, group)
    resp = _complete_resumable(filename, token, parmaterised_url, bar)
    return resp


def continue_resumable(env, pnum, filename, token, to_resume,
                       group=None, verify=False, dev_url=None):
    """
    Continue a resumable upload, reding a file, from the
    appopriate byte offset, chunk-by-chunk and performaing
    a PATCH request per chunk. Optional chunk md5 verification
    before resume.

    Parameters
    ----------
    env: str, 'test' or 'prod'
    pnum: str, project number
    filename: str, filename
    token: str, JWT
    chunksize: int, number of bytes to read and send per request
    group: str, group which should own the file
    verify: bool, if True then last chunk md5 is checked between client and server
    dev_url: str, pass a complete url (useful for development)

    Returns
    -------
    dict

    """
    url = _resumable_url(env, pnum, filename, dev_url)
    headers = {'Authorization': 'Bearer ' + token}
    max_chunk = to_resume['max_chunk']
    chunksize = to_resume['chunk_size']
    previous_offset = to_resume['previous_offset']
    next_offset = to_resume['next_offset']
    upload_id = to_resume['id']
    server_chunk_md5 = str(to_resume['md5sum'])
    chunk_num = max_chunk + 1
    print 'Resuming upload with id: %s' % upload_id
    bar = _init_progress_bar(chunk_num, chunksize, filename)
    for chunk in lazy_reader(filename, chunksize, previous_offset, next_offset, verify, server_chunk_md5):
        parmaterised_url = '%s?chunk=%s&id=%s' % (url, str(chunk_num), upload_id)
        resp = requests.patch(parmaterised_url, data=chunk, headers=headers)
        bar.next()
        data = json.loads(resp.text)
        upload_id = data['id']
        chunk_num += 1
    resumable = data
    if not group:
        group = '%s-member-group' % pnum
    parmaterised_url = '%s?chunk=%s&id=%s&group=%s' % (url, 'end', upload_id, group)
    resp = _complete_resumable(filename, token, parmaterised_url, bar)
    return resp


def delete_resumable(env, pnum, token, filename, upload_id, dev_url=None):
    """
    Delete a specific incomplete resumable.

    Parameters
    ----------
    env: str, 'test' or 'prod'
    pnum: str, project number
    token: str, JWT
    filename: str, filename
    upload_id: str, uuid
    dev_url: str, pass a complete url (useful for development)

    Returns
    -------
    dict

    """
    if dev_url:
        url = dev_url
    else:
        url = '%s/%s/files/resumables/%s?id=%s' % (ENV[env], pnum, filename, upload_id)
    resp = requests.delete(url, headers={'Authorization': 'Bearer ' + token})
    print 'Upload: %s, for filename: %s deleted' % (upload_id, filename)
    return json.loads(resp.text)


def delete_all_resumables(env, pnum, token, dev_url=None):
    """
    Delete all incomplete resumables.

    Parameters
    ----------
    env: str, 'test' or 'prod'
    pnum: str, project number
    token: str, JWT
    dev_url: str, pass a complete url (useful for development)

    Returns
    -------
    dict

    """
    overview = get_resumable(env, pnum, token, dev_url)
    all_resumables = overview['resumables']
    for r in all_resumables:
        delete_resumable(env, pnum, token, r['filename'], r['id'])
    return<|MERGE_RESOLUTION|>--- conflicted
+++ resolved
@@ -247,7 +247,6 @@
     return url
 
 
-<<<<<<< HEAD
 def _init_progress_bar(current_chunk, chunksize, filename):
     # this is an approximation, better than nothing
     fsize = os.stat(filename).st_size
@@ -255,8 +254,6 @@
     return Bar('Progress', index=current_chunk, max=num_chunks, suffix='%(percent)d%%')
 
 
-=======
->>>>>>> 8d5afb39
 def resumables_cmp(a, b):
     a = a['next_offset']
     b = b['next_offset']
@@ -516,5 +513,4 @@
     overview = get_resumable(env, pnum, token, dev_url)
     all_resumables = overview['resumables']
     for r in all_resumables:
-        delete_resumable(env, pnum, token, r['filename'], r['id'])
-    return+        delete_resumable(env, pnum, token, r['filename'], r['id'])